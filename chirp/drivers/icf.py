--- conflicted
+++ resolved
@@ -649,24 +649,17 @@
     for addr in range(0, len(data), blksize):
         block = binascii.hexlify(data[addr:addr + blksize]).decode().upper()
         if blksize == 32:
-<<<<<<< HEAD
-            line = '%08X%02X%s\n' % (addr, blksize, block)
-        else:
-            line = '%04X%02X%s\n' % (addr, blksize, block)
-        f.write(line)
-=======
             line = '%08X%02X%s' % (addr, blksize, block)
             binicf += binascii.unhexlify(line)
         else:
             line = '%04X%02X%s' % (addr, blksize, block)
-        f.write(line + '\r\n')
+        f.write(line + '\n')
 
     if blksize == 32:
         hash = hashlib.md5(binicf)
         digest = hash.hexdigest().upper()
         LOG.debug('ICF hash digest: %s' % digest)
-        f.write('#CD=%s\r\n' % digest)
->>>>>>> 934c41f4
+        f.write('#CD=%s\n' % digest)
     f.close()
 
 
