--- conflicted
+++ resolved
@@ -89,12 +89,8 @@
     """A class to make reading a stream of IcfFrames easier"""
     def __init__(self, pipe):
         self.pipe = pipe
-<<<<<<< HEAD
         self.data = bytes()
-=======
-        self.data = ""
         self.iecho = None
->>>>>>> 010334ca
 
     def _process_frames(self):
         if not self.data.startswith(b"\xFE\xFE"):
@@ -171,11 +167,7 @@
                 LOG.warning('Expected PC echo but found radio frame!')
 
 
-<<<<<<< HEAD
-def get_model_data(radio, mdata=bytes(b"\x00\x00\x00\x00")):
-=======
-def get_model_data(radio, mdata="\x00\x00\x00\x00", stream=None):
->>>>>>> 010334ca
+def get_model_data(radio, mdata=bytes(b"\x00\x00\x00\x00"), stream=None):
     """Query the @radio for its model data"""
     send_clone_frame(radio, 0xe0, mdata, raw=True)
 
@@ -541,6 +533,31 @@
             if 'recordsize' not in icfdata:
                 icfdata['recordsize'] = len(line_data)
 
+    return icfdata, memmap.MemoryMapBytes(_mmap)
+
+
+def write_file(radio, filename):
+    """Write an ICF file"""
+    f = open(filename, 'w')
+
+    model = radio._model
+    mdata = '%02x%02x%02x%02x' % (ord(model[0]),
+                                  ord(model[1]),
+                                  ord(model[2]),
+                                  ord(model[3]))
+    data = radio._mmap.get_packed()
+
+    f.write('%s\r\n' % mdata)
+    f.write('#Comment=\r\n')
+    f.write('#MapRev=%i\r\n' % radio._icf_maprev)
+    f.write('#EtcData=%s\r\n' % radio._icf_etcdata)
+
+    blksize = 32
+    for addr in range(0, len(data), blksize):
+        block = binascii.hexlify(data[addr:addr + blksize]).decode().upper()
+        line = '%08X%02X%s\r\n' % (addr, blksize, block)
+        f.write(line)
+    f.close()
     # This is zero-padded six decimal digits in every known
     # example. Being zero-padded means it might be hex, but we do not
     # know. Try to detect that occurrence here and warn in the log
@@ -552,35 +569,7 @@
             icfdata['EtcData'])
         icfdata['EtcData'] = 0
 
-<<<<<<< HEAD
-    return model, memmap.MemoryMapBytes(_mmap)
-
-
-def write_file(radio, filename):
-    """Write an ICF file"""
-    f = open(filename, 'w')
-
-    model = radio._model
-    mdata = '%02x%02x%02x%02x' % (ord(model[0]),
-                                  ord(model[1]),
-                                  ord(model[2]),
-                                  ord(model[3]))
-    data = radio._mmap.get_packed()
-
-    f.write('%s\r\n' % mdata)
-    f.write('#Comment=\r\n')
-    f.write('#MapRev=%i\r\n' % radio._icf_maprev)
-    f.write('#EtcData=%s\r\n' % radio._icf_etcdata)
-
-    blksize = 32
-    for addr in range(0, len(data), blksize):
-        block = binascii.hexlify(data[addr:addr + blksize]).decode().upper()
-        line = '%08X%02X%s\r\n' % (addr, blksize, block)
-        f.write(line)
-    f.close()
-=======
     return icfdata, memmap.MemoryMap(_mmap)
->>>>>>> 010334ca
 
 
 def write_file(radio, filename):
@@ -893,8 +882,6 @@
 
 class IcomRawCloneModeRadio(IcomCloneModeRadio):
     """Subclass for Icom clone-mode radios using the raw data protocol."""
-<<<<<<< HEAD
-=======
 
     _icf_data = {
         'MapRev': 1,
@@ -903,7 +890,6 @@
         'recordsize': 32,
     }
 
->>>>>>> 010334ca
     def process_frame_payload(self, payload):
         """Payloads from a raw-clone-mode radio are already in raw format."""
         return unescape_raw_bytes(payload)
